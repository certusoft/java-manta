--- conflicted
+++ resolved
@@ -119,15 +119,9 @@
      *            Optional {@link HttpHeaders}. Use this to set any additional headers on the Manta object. For the full
      *            list of Manta headers see the <a href="http://apidocs.joyent.com/manta/manta/">Manta API</a>.
      */
-<<<<<<< HEAD
     public MantaObject(String path, HttpHeaders headers) {
         path_ = path;
         setHttpHeaders(headers);
-=======
-    public MantaObject(final String path, final HttpHeaders headers) {
-        this.path_ = path;
-        this.httpHeaders_ = headers;
->>>>>>> fa031375
     }
 
     /*
@@ -150,83 +144,87 @@
             if (other.contentLength_ != null) {
                 return false;
             }
-        } else if (!this.contentLength_.equals(other.contentLength_)) {
-            return false;
-<<<<<<< HEAD
+        }
+        else if (!this.contentLength_.equals(other.contentLength_)) {
+            return false;
+        }
         if (contentMD5_ == null) {
             if (other.contentMD5_ != null)
                 return false;
-        } else if (!contentMD5_.equals(other.contentMD5_))
-            return false;
+        }
+        else if (!contentMD5_.equals(other.contentMD5_)) {
+            return false;
+        }
         if (contentType_ == null) {
-            if (other.contentType_ != null)
-=======
-        }
-        if (this.contentType_ == null) {
             if (other.contentType_ != null) {
->>>>>>> fa031375
-                return false;
-            }
-        } else if (!this.contentType_.equals(other.contentType_)) {
+                return false;
+            }
+        }
+        else if (!this.contentType_.equals(other.contentType_)) {
             return false;
         }
         if (this.dataInputFile_ == null) {
             if (other.dataInputFile_ != null) {
                 return false;
             }
-        } else if (!this.dataInputFile_.equals(other.dataInputFile_)) {
-            return false;
-<<<<<<< HEAD
+        }
+        else if (!this.dataInputFile_.equals(other.dataInputFile_)) {
+            return false;
+        }
         if (streamWriter_ == null) {
-            if (other.streamWriter_ != null)
-                return false;
-        } else if (!streamWriter_.equals(other.streamWriter_))
-            return false;
+            if (other.streamWriter_ != null) {
+                return false;
+            }
+        }
+        else if (!streamWriter_.equals(other.streamWriter_)) {
+            return false;
+        }
         if (dataInputStream_ == null) {
-            if (other.dataInputStream_ != null)
-=======
-        }
-        if (this.dataInputStream_ == null) {
             if (other.dataInputStream_ != null) {
->>>>>>> fa031375
-                return false;
-            }
-        } else if (!this.dataInputStream_.equals(other.dataInputStream_)) {
+                return false;
+            }
+        }
+        else if (!this.dataInputStream_.equals(other.dataInputStream_)) {
             return false;
         }
         if (this.dataInputString_ == null) {
             if (other.dataInputString_ != null) {
                 return false;
             }
-        } else if (!this.dataInputString_.equals(other.dataInputString_)) {
+        }
+        else if (!this.dataInputString_.equals(other.dataInputString_)) {
             return false;
         }
         if (this.etag_ == null) {
             if (other.etag_ != null) {
                 return false;
             }
-        } else if (!this.etag_.equals(other.etag_)) {
+        }
+        else if (!this.etag_.equals(other.etag_)) {
             return false;
         }
         if (this.httpHeaders_ == null) {
             if (other.httpHeaders_ != null) {
                 return false;
             }
-        } else if (!this.httpHeaders_.equals(other.httpHeaders_)) {
+        }
+        else if (!this.httpHeaders_.equals(other.httpHeaders_)) {
             return false;
         }
         if (this.mtime_ == null) {
             if (other.mtime_ != null) {
                 return false;
             }
-        } else if (!this.mtime_.equals(other.mtime_)) {
+        }
+        else if (!this.mtime_.equals(other.mtime_)) {
             return false;
         }
         if (this.path_ == null) {
             if (other.path_ != null) {
                 return false;
             }
-        } else if (!this.path_.equals(other.path_)) {
+        }
+        else if (!this.path_.equals(other.path_)) {
             return false;
         }
         return true;
@@ -368,7 +366,6 @@
     public final int hashCode() {
         final int prime = 31;
         int result = 1;
-<<<<<<< HEAD
         result = prime * result + ((contentLength_ == null) ? 0 : contentLength_.hashCode());
         result = prime * result + ((contentMD5_ == null) ? 0 : contentMD5_.hashCode());
         result = prime * result + ((contentType_ == null) ? 0 : contentType_.hashCode());
@@ -379,17 +376,7 @@
         result = prime * result + ((httpHeaders_ == null) ? 0 : httpHeaders_.hashCode());
         result = prime * result + ((mtime_ == null) ? 0 : mtime_.hashCode());
         result = prime * result + ((path_ == null) ? 0 : path_.hashCode());
-=======
-        result = (prime * result) + ((this.contentLength_ == null) ? 0 : this.contentLength_.hashCode());
-        result = (prime * result) + ((this.contentType_ == null) ? 0 : this.contentType_.hashCode());
-        result = (prime * result) + ((this.dataInputFile_ == null) ? 0 : this.dataInputFile_.hashCode());
-        result = (prime * result) + ((this.dataInputStream_ == null) ? 0 : this.dataInputStream_.hashCode());
-        result = (prime * result) + ((this.dataInputString_ == null) ? 0 : this.dataInputString_.hashCode());
-        result = (prime * result) + ((this.etag_ == null) ? 0 : this.etag_.hashCode());
-        result = (prime * result) + ((this.httpHeaders_ == null) ? 0 : this.httpHeaders_.hashCode());
-        result = (prime * result) + ((this.mtime_ == null) ? 0 : this.mtime_.hashCode());
-        result = (prime * result) + ((this.path_ == null) ? 0 : this.path_.hashCode());
->>>>>>> fa031375
+
         return result;
     }
 
@@ -435,14 +422,10 @@
      * @param value
      *            the field value.
      */
-<<<<<<< HEAD
-    public final void setHeader(String fieldName, Object value) {
+    public final void setHeader(final String fieldName, final Object value) {
         if (null == httpHeaders_) {
             httpHeaders_ = new HttpHeaders();
         }
-=======
-    public final void setHeader(final String fieldName, final Object value) {
->>>>>>> fa031375
         this.httpHeaders_.set(fieldName, value);
     }
 
@@ -492,7 +475,6 @@
      * @see java.lang.Object#toString()
      */
     @Override
-<<<<<<< HEAD
     public String toString() {
         StringBuilder builder = new StringBuilder();
         builder.append("MantaObject [path_=").append(path_)
@@ -502,16 +484,7 @@
                 .append(mtime_).append(", dataInputFile_=").append(dataInputFile_).append(", dataInputStream_=")
                 .append(dataInputStream_).append(", dataInputString_=").append(dataInputString_)
                 .append(", httpHeaders_=").append(httpHeaders_).append("]");
-=======
-    public final String toString() {
-        final StringBuilder builder = new StringBuilder();
-        builder.append("MantaObject [path_=").append(this.path_).append(", contentLength_=")
-        .append(this.contentLength_).append(", contentType_=").append(this.contentType_).append(", etag_=")
-        .append(this.etag_).append(", mtime_=").append(this.mtime_).append(", dataInputFile_=")
-        .append(this.dataInputFile_).append(", dataInputStream_=").append(this.dataInputStream_)
-        .append(", dataInputString_=").append(this.dataInputString_).append(", httpHeaders_=")
-        .append(this.httpHeaders_).append("]");
->>>>>>> fa031375
+
         return builder.toString();
     }
 
